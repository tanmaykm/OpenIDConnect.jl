module OpenIDConnect

using HTTP
using JSON
using MbedTLS
using Base64
using Random
using SHA 
using JWTs

const DEFAULT_SCOPES = ["openid", "profile", "email"]
const DEFAULT_STATE_TIMEOUT_SECS = 60
const DEFAULT_SKEW_SECS = 2*60
const STATE_PURGE_TRIGGER = 1024
const DEFAULT_KEY_REFRESH_SECS = 60*60

export OIDCCtx, flow_request_authorization_code, flow_get_authorization_code, flow_get_token, flow_validate_id_token, flow_refresh_token

"""
Holds an OpenID Connect context that can be used in subsequent OpenID request flows.
The context holds request states, and configuration options.
"""
struct OIDCCtx
    states::Dict{String,Float64}
    code_verifiers::Dict{String,String}
    state_timeout_secs::Int
    allowed_skew_secs::Int
    openid_config::Dict{String,Any}
    http_tls_opts::Dict{Symbol,Any}
    validator::JWKSet
    key_refresh_secs::Int
    last_key_refresh::Float64
    client_id::String
    client_secret::String
    scopes::Vector{String}
    redirect_uri::String
    random_device::RandomDevice

    function OIDCCtx(issuer::String, redirect_uri::String, client_id::String, client_secret::String, scopes::Vector{String}=DEFAULT_SCOPES;
                        verify::Union{Nothing,Bool}=nothing, cacrt::Union{Nothing,String,MbedTLS.CRT}=nothing,
                        state_timeout_secs::Int=DEFAULT_STATE_TIMEOUT_SECS, allowed_skew_secs::Int=DEFAULT_SKEW_SECS, key_refresh_secs::Int=DEFAULT_KEY_REFRESH_SECS,
                        random_device::RandomDevice=RandomDevice())
        endswith(issuer, "/") || (issuer = issuer * "/")
        openid_config_url = issuer * ".well-known/openid-configuration"
        http_tls_opts = Dict{Symbol,Any}()
        http_tls_opts[:socket_type_tls] = MbedTLS.SSLContext

        if verify !== nothing
            http_tls_opts[:require_ssl_verification] = verify
        end

        if cacrt !== nothing
            if isa(cacrt, String)
                cacrt = isfile(cacrt) ? MbedTLS.crt_parse_file(cacrt) : MbedTLS.crt_parse(cacrt)
            end
            conf = MbedTLS.SSLConfig(verify === nothing || verify)
            MbedTLS.ca_chain!(conf, cacrt)
            http_tls_opts[:sslconfig] = conf
        end

        # fetch and store the openid config, along with the additional args for SSL
        openid_config = JSON.parse(String(HTTP.request("GET", openid_config_url; status_exception=true, http_tls_opts...).body))
        validator = JWKSet(openid_config["jwks_uri"])

        new(Dict{String,Float64}(), Dict{String,String}(), state_timeout_secs, allowed_skew_secs, openid_config, http_tls_opts, validator, key_refresh_secs, 0.0, client_id, client_secret, scopes, redirect_uri, random_device)
    end
end

authorization_endpoint(ctx::OIDCCtx) = ctx.openid_config["authorization_endpoint"]
token_endpoint(ctx::OIDCCtx) = ctx.openid_config["token_endpoint"]

function remember_state(ctx::OIDCCtx, state::String)
    ctx.states[state] = time()
    nothing
end

function remember_verifier(ctx::OIDCCtx, state::String, code_verifier::String)
    ctx.code_verifiers[state] = code_verifier
    nothing
end

function validate_state(ctx::OIDCCtx, state::String)
    statestore = ctx.states
    if state in keys(statestore)
        t = statestore[state]
        delete!(statestore, state)
        if (time() - t) <= ctx.state_timeout_secs
            return true
        end
    end
    @info("encountered an unknown or expired state")
    if length(statestore) > STATE_PURGE_TRIGGER
        purge_states!(ctx)
    end
    false
end

function purge_states!(ctx::OIDCCtx)
    tnow = time()
    tmout = ctx.state_timeout_secs
    nv_keys = findall(nv->(tnow-nv)>tmout, ctx.states)
    for k in nv_keys
        delete!(ctx.states, k)
        delete!(ctx.code_verifiers, k)
    end
    nothing
end

# for compatibility
const purge_states = purge_states!

function generate_code_challenge(ctx::Union{OIDCCtx,Nothing})
    code_verifier = ctx === nothing ? randstring(128) : randstring(ctx.random_device, 128)
    hash = sha256(code_verifier)
    # see https://datatracker.ietf.org/doc/html/rfc7636#appendix-B
    code_challenge = replace(rstrip(base64encode(hash), '='), '+' => '-', '/' => '_')

    return code_challenge, code_verifier
end

"""
API calling error detected by this library
"""
struct APIError
    error::String
end

"""
Error returned from OpenID server
See section 3.1.2.6 of https://openid.net/specs/openid-connect-core-1_0.html
"""
struct AuthServerError
    error::String
    error_description::Union{Nothing,String}
    error_uri::Union{Nothing,String}
end

"""
Authentication request. Uses the authorization code flow.
Acceptable optional args as listed in section 3.1.2.1 of specifications (https://openid.net/specs/openid-connect-core-1_0.html)

Returns a String with the redirect URL.
Caller must perform the redirection.
"""
function flow_request_authorization_code(ctx::OIDCCtx; nonce=nothing, display=nothing, prompt=nothing, max_age=nothing, ui_locales=nothing, id_token_hint=nothing, login_hint=nothing, acr_values=nothing, pkce::Bool=false)
    @debug("oidc negotiation: initiating...")
    scopes = join(ctx.scopes, ' ')
    state = randstring(ctx.random_device, 10)
    remember_state(ctx, state)

    query = Dict("response_type"=>"code", "client_id"=>ctx.client_id, "redirect_uri"=>ctx.redirect_uri, "scope"=>scopes, "state"=>state)

    if pkce
        code_challenge, code_verifier = generate_code_challenge(ctx)
        remember_verifier(ctx, state, code_verifier)
        query["code_challenge_method"] = "S256"
        query["code_challenge"] = code_challenge
    end

    (nonce          === nothing) || (query["nonce"]         = String(nonce))
    (display        === nothing) || (query["display"]       = String(display))
    (prompt         === nothing) || (query["prompt"]        = String(prompt))
    (max_age        === nothing) || (query["max_age"]       = String(max_age))
    (ui_locales     === nothing) || (query["ui_locales"]    = String(ui_locales))
    (id_token_hint  === nothing) || (query["id_token_hint"] = String(id_token_hint))
    (login_hint     === nothing) || (query["login_hint"]    = String(login_hint))
    (acr_values     === nothing) || (query["acr_values"]    = String(acr_values))

    uri = HTTP.URIs.URI(HTTP.URIs.URI(authorization_endpoint(ctx)); query=query)
    return string(uri)
end

"""
Given the params from the redirected response from the authentication request, extract the authorization code.
See sections 3.1.2.5 and 3.1.2.6 of https://openid.net/specs/openid-connect-core-1_0.html.

Returns the authorization code on success.
Returns one of APIError or AuthServerError on failure.
"""
function flow_get_authorization_code(ctx::OIDCCtx, @nospecialize(query))
    state = get(query, "state", get(query, :state, nothing))
    if state === nothing
        return APIError("invalid request, no state found")
    end
    if validate_state(ctx, String(state)) === nothing
        return APIError("invalid or expired state")
    end

    code = get(query, "code", get(query, :code, nothing))
    if code !== nothing
        if haskey(ctx.code_verifiers, state)
            code_verifier = pop!(ctx.code_verifiers, state)
            # as space characters are not allowed in code strings, it is safe to conacatenate with ' '
            code *= " $code_verifier"
        end
        return String(code)
    end

    errcode = get(query, "error", nothing)
    if errcode !== nothing
        return AuthServerError(errcode, get(query, "error_description", nothing), get(query, "error_uri", nothing))
    end
    return APIError("invalid request, no code or error found")
end

function parse_token_response(tok_res)
    @info("oidc: success response from token endpoint")
    resp_str = String(tok_res.body)

    if tok_res.status == 200
        return JSON.parse(resp_str)
    end

    try
        err_resp = JSON.parse(resp_str)
        errcode = get(err_resp, "error", nothing)
        if errcode !== nothing
            return AuthServerError(errcode, get(err_resp, "error_description", nothing), get(err_resp, "error_uri", nothing))
        end
    catch
        return APIError("unknown response from server: " * resp_str)
    end
end

"""
Token Request. Given the authorization code obtained, invoke the token end point and obtain an id_token, access_token, refresh_token.
See section 3.1.3.1 of https://openid.net/specs/openid-connect-core-1_0.html.

Returns a JSON object containing tokens on success.
Returns a AuthServerError or APIError object on failure.

Passing a decrypt function allows for custom decryption of the client secret
if the client secret has been encrypted.
"""
<<<<<<< HEAD
function flow_get_token(ctx::OIDCCtx, code; decrypt::Function = identity)
=======
function flow_get_token(ctx::OIDCCtx, code)
    sc = split(code, ' ')
    pkce = length(sc) > 1
    code, code_verifier = pkce ? String.(sc[1:2]) : [String(code), ""]

>>>>>>> 8eff8e08
    data = Dict("grant_type"=>"authorization_code",
                "code"=>code,
                "redirect_uri"=>ctx.redirect_uri,
                "client_id"=>ctx.client_id,
<<<<<<< HEAD
                "client_secret"=>decrypt(ctx.client_secret))
=======
                "client_secret"=>ctx.client_secret)
    pkce && push!(data, "code_verifier" => code_verifier)

>>>>>>> 8eff8e08
    headers = Dict("Content-Type"=>"application/x-www-form-urlencoded")
    tok_res = HTTP.request("POST", token_endpoint(ctx), headers, HTTP.URIs.escapeuri(data); status_exception=false, ctx.http_tls_opts...)
    return parse_token_response(tok_res)
end

"""
Token Refresh. Given the refresh code obtained, invoke the token end point and obtain new tokens.
See section 12 of https://openid.net/specs/openid-connect-core-1_0.html.

Returns a JSON object containing tokens on success.
Returns a AuthServerError or APIError object on failure.

Passing a decrypt function allows for custom decryption of the client secret
if the client secret has been encrypted.
"""
function flow_refresh_token(ctx::OIDCCtx, refresh_token; decrypt = identity)
    data = Dict("grant_type"=>"refresh_token",
                "refresh_token"=>String(refresh_token),
                "client_id"=>ctx.client_id,
                "client_secret"=>decrypt(ctx.client_secret))
    headers = Dict("Content-Type"=>"application/x-www-form-urlencoded")
    tok_res = HTTP.request("POST", token_endpoint(ctx), headers, HTTP.URIs.escapeuri(data); status_exception=false, ctx.http_tls_opts...)
    return parse_token_response(tok_res)
end

"""
Validate an OIDC token.
Validates both the structure and signature.
See section 3.1.3.7 of https://openid.net/specs/openid-connect-core-1_0.html
"""
flow_validate_id_token(ctx::OIDCCtx, id_token) = flow_validate_id_token(ctx, JWT(;jwt=String(id_token)))
function flow_validate_id_token(ctx::OIDCCtx, jwt::JWT)
    isvalid = false

    if issigned(jwt)
        try
            tokclaims = claims(jwt)
            issue_time = tokclaims["iat"] - ctx.allowed_skew_secs
            expiry_time = tokclaims["exp"] + ctx.allowed_skew_secs
            isvalid = issue_time <= round(Int, time()) <= expiry_time
        catch ex
            @info("invalid token format ($ex)")
        end

        if isvalid
            validator = ctx.validator
            if (time() - ctx.last_key_refresh) >= ctx.key_refresh_secs
                jstr = String(HTTP.get(ctx.validator.url; ctx.http_tls_opts...).body)
                keys = JSON.parse(jstr)["keys"]
                keysetdict = Dict{String,JWK}()
                refresh!(keys, keysetdict)
                validator.keys = keysetdict
            end
            isvalid = validate!(jwt, validator)
        end
    end

    return isvalid
end

end # module<|MERGE_RESOLUTION|>--- conflicted
+++ resolved
@@ -232,26 +232,18 @@
 Passing a decrypt function allows for custom decryption of the client secret
 if the client secret has been encrypted.
 """
-<<<<<<< HEAD
 function flow_get_token(ctx::OIDCCtx, code; decrypt::Function = identity)
-=======
-function flow_get_token(ctx::OIDCCtx, code)
     sc = split(code, ' ')
     pkce = length(sc) > 1
     code, code_verifier = pkce ? String.(sc[1:2]) : [String(code), ""]
 
->>>>>>> 8eff8e08
     data = Dict("grant_type"=>"authorization_code",
                 "code"=>code,
                 "redirect_uri"=>ctx.redirect_uri,
                 "client_id"=>ctx.client_id,
-<<<<<<< HEAD
                 "client_secret"=>decrypt(ctx.client_secret))
-=======
-                "client_secret"=>ctx.client_secret)
     pkce && push!(data, "code_verifier" => code_verifier)
 
->>>>>>> 8eff8e08
     headers = Dict("Content-Type"=>"application/x-www-form-urlencoded")
     tok_res = HTTP.request("POST", token_endpoint(ctx), headers, HTTP.URIs.escapeuri(data); status_exception=false, ctx.http_tls_opts...)
     return parse_token_response(tok_res)
